#!/usr/bin/python
"""
Extract station data using the efficient SELFE extract_mod python module.

Basic python usage:
  ee = extractStation(dataDir,var,profile=False,modelCoordSys='spcs')
  ee.setStations( stationNames, x,y,z, zRelativeToSurf=False )
  dcs = ee.extractDates( startTime, endTime )

Or:
  extractForOfferings( dataDir, var, offerings, startTime, endTime, profile=False,
                          modelCoordSys='spcs', stationFile=None )

Examples for commandline interface:

# extract elevation from /some/run/outputs and store netCDF files to outputDir
python extractStation.py -v elev -d /some/run/outputs -o outputDir -s 2011-05-11 -e 2011-07-20

# extract vertical profile of temperature from /some/run/outputs and store netCDF files to outputDir
python extractStation.py -v temp -p -d /some/run/outputs -o outputDir -s 2011-05-11 -e 2011-07-20

# same as above except for a model that is UTM coordinates (e.g. deb28 grid)
python extractStation.py -v elev -d /some/run/outputs -o outputDir -s 2011-05-11 -e 2011-07-20 -c utm

# working example
python extractStation.py -d /home/workspace/ccalmr42/karnat/runs/db28dev/run03/outputs/ -v elev -o tmp_net -s 2002-5-17 -e 2002-5-19 -c utm

Tuomas Karna 2012-10-10
"""
import os
import sys
import datetime
import glob
import time as timeMod
# set Ctrl-C to default signal (terminates fortran routines immediately)
import signal
signal.signal(signal.SIGINT, signal.SIG_DFL)

<<<<<<< HEAD
import numpy as np

from crane.data import dataContainer
from crane.data import timeArray
from crane.data import loadHindcastStations
=======
from crane.data import dataContainer
from crane.data import timeArray
>>>>>>> 95cdad06
from crane.files import csvStationFile

# TODO extracting legacy selfe format is now obsolete?
#import extract_mod

#------------------------------------------------------------------------------
# Constants
#------------------------------------------------------------------------------

VALID_MIN = -89

# use consistent field names throughout the skill assessment package
fieldNameToFilename = { 'temp':'temp.63',
                        'elev':'elev.61',
                        'salt':'salt.63',
                        'alongvel':'hvel.64',
                        'kine':'kine.63',
                        'vdff':'vdff.63',
                        'tdff':'tdff.63',
                        'mixl':'mixl.63',
                        'hvel':'hvel.64',
                        'vert':'vert.63',
                        'dens':'conc.63',
                        'srad':'srad.61',
                        'dahv':'dahv.62',
                        'wind':'wind.62',
                        'wist':'wist.62',
                        'trcr_1':'trcr_1.63',
                        'trcr_2':'trcr_2.63',
                        'trcr_3':'trcr_3.63',
                        'trcr_4':'trcr_4.63',
                        'trcr_5':'trcr_5.63',
                        'trcr_6':'trcr_6.63',
                        'trcr_7':'trcr_7.63',
                        'trcr_8':'trcr_8.63',
                        'trcr_9':'trcr_9.63',
                        'trcr_10':'trcr_10.63',
                        'trcr_11':'trcr_11.63',
                        'trcr_12':'trcr_12.63',
                        'trcr_13':'trcr_13.63',
                        'trcr_14':'trcr_14.63',
                        'bnth_1':'bnth_1.61',
                        'bnth_2':'bnth_2.61',
                        'bnth_3':'bnth_3.61',
                        'bnth_4':'bnth_4.61',
                        'carai':'nem_DAVG.61',
                        'Diag':'Diag.63',
                        'Dia2':'Dia2.61',
                        'nem':'nem.63',
                        'nem_DAVG':'nem_DAVG.61',
                        'nem_DI':'nem_DI.61',
                        'nemb':'nemb.61',
                        'nemi':'nemi.61',
                        'prod':'prod.63',
                        'prfr':'prfr.63',
                        'prma':'prma.63',
                        'resp':'resp.63',
                        'rezo':'rezo.63',
                        'reba':'reba.63',
                        'ream':'ream.63',
                        'rere':'rere.63',
                        'totalN':'totalN.63',
                        'turbidity':'turbidity.63',
                        'bed_depth':'bed_depth.61',
                        'bed_stress':'bed_stress.61',
                        'bed_flux':'bed_flux.61'}

fieldNameList = { 'temp':['temp'],
                  'elev':['elev'],
                  'salt':['salt'],
                  'alongvel':['u','v'],
                  'kine':['kine'],
                  'vdff':['vdff'],
                  'tdff':['tdff'],
                  'mixl':['mixl'],
                  'hvel':['u','v'],
                  'wind':['u','v'],
                  'wist':['u','v'],
                  'vert':['w'],
                  'dens':['dens'],
                  'dahv':['u','v'],
                  'trcr_1':['trcr_1'],
                  'trcr_2':['trcr_2'],
                  'trcr_3':['trcr_3'],
                  'trcr_4':['trcr_4'],
                  'trcr_5':['trcr_5'],
                  'trcr_6':['trcr_6'],
                  'trcr_7':['trcr_7'],
                  'trcr_8':['trcr_8'],
                  'trcr_9':['trcr_9'],
                  'trcr_10':['trcr_10'],
                  'trcr_11':['trcr_11'],
                  'trcr_12':['trcr_12'],
                  'trcr_13':['trcr_13'],
                  'trcr_14':['trcr_14'],
                  'bnth_1':['bnth_1'],
                  'bnth_2':['bnth_2'],
                  'bnth_3':['bnth_3'],
                  'bnth_4':['bnth_4'],
                  'carai':['nem_DAVG'],
                  'Diag':['Diag'],
                  'Dia2':['Dia2'],
                  'nem':['nem'],
                  'nem_DAVG':['nem_DAVG'],
                  'nem_DI':['nem_DI'],
                  'nemb':['nemb'],
                  'nemi':['nemi'],
                  'prod':['prod'],
                  'prfr':['prfr'],
                  'prma':['prma'],
                  'resp':['resp'],
                  'rezo':['rezo'],
                  'reba':['reba'],
                  'ream':['ream'],
                  'rere':['rere'],
                  'totalN':['totalN'],
                  'turbidity':['turbidity'],
                  'bed_depth':['bed_depth'],
                  'bed_stress':['bed_stress'],
                  'bed_flux': ['bed_flux']}

# observational data that can be compared to model outputs for each tracer model
tracerModelObsVariables = {'sed': ['turbidity'],
                           'oxy': ['NO3', 'oxy'],
                           'bio': ['NO3', 'oxy']
                           }

#-------------------------------------------------------------------------------
# Functions
#------------------------------------------------------------------------------

def addTracers( tracerModelName, varList=None, numTracers=None ) :
  """Appends constants used throughout processing to support tracers from coupled
  models.
  """
  print 'Adding tracer model '+tracerModelName
  global fieldNameToFilename
  global fieldNameList

  if varList is None:
    varList = []
  else:
    varList = list(varList)

  # parse tracerModelName 'oxy' or 'oxy.70'
  if len(tracerModelName.split('.')) == 2 :
    tracerName,fileExtension = tracerModelName.split('.')
  else :
    tracerName = tracerModelName
    fileExtension = '63'

  if tracerName == 'oxy' :
    fieldNameToFilename['NO3'] = 'trcr_1.'+fileExtension
    fieldNameToFilename['NH4'] = 'trcr_2.'+fileExtension
    fieldNameToFilename['phy'] = 'trcr_3.'+fileExtension
    fieldNameToFilename['zoo'] = 'trcr_4.'+fileExtension
    fieldNameToFilename['det'] = 'trcr_5.'+fileExtension
    fieldNameToFilename['oxy'] = 'trcr_6.'+fileExtension

    fieldNameList['NO3'] = ['NO3']
    fieldNameList['NH4'] = ['NH4']
    fieldNameList['phy'] = ['Phy']
    fieldNameList['zoo'] = ['Zoo']
    fieldNameList['det'] = ['Det']
    fieldNameList['oxy'] = ['Oxy']

    trcr_vars = ['NO3', 'NH4', 'phy', 'zoo', 'det', 'oxy']

    for i in range(1, len(trcr_vars)+1):
      varList.append('trcr_%d.%s' % (i, fileExtension))

  elif tracerName == 'oxy2' :
    fieldNameToFilename['oxy'] = 'trcr_1.'+fileExtension
    fieldNameList['oxy'] = ['oxygen']
    trcr_vars = ['oxy']
    varList.append('trcr_1.%s' % (fileExtension))

  elif tracerName == 'bio' :
    # these are internal names used in processing lib to identify tracers
    # these can be anything, they appear in file names, but not in plots
    trcr_vars = ['NO3', 'NH4', 'PHYM', 'PHYF', 'SZOO', 'BZOO', 'DETN',
                 'DETC', 'BACT', 'DON', 'DOC', 'CHLM', 'CHLF', 'oxy' ]
    # maps each var to selfe output file
    for i,v in enumerate(trcr_vars):
      fieldNameToFilename[v] = 'trcr_{0:d}.{1:s}'.format(i+1, fileExtension)

    # these will be stored in dataContainer fieldnames list
    # to distinguish different components (e.g. hvel -> [u,v])
    # for tracers the same string can be used
    for v in trcr_vars:
      fieldNameList[v] = [v]

    for i in range(len(trcr_vars)):
      varList.append('trcr_{0:d}.{1:s}'.format(i+1, fileExtension))

  elif tracerName == 'age' :
    # water age model with 2 indicator tracers: river and ocean
    trcr_vars = ['iRiv', 'iOce', 'aRiv', 'aOce']
    for i,v in enumerate(trcr_vars):
      fieldNameToFilename[v] = 'trcr_{0:d}.{1:s}'.format(i+1, fileExtension)

    for v in trcr_vars:
      fieldNameList[v] = [v]

    for i in range(len(trcr_vars)):
      varList.append('trcr_{0:d}.{1:s}'.format(i+1, fileExtension))

  elif tracerName == 'age2' :
    # water age model with 3 indicator tracers: river, ocean and plume
    trcr_vars = ['iRiv', 'iOce', 'iPlu', 'aRiv', 'aOce', 'aPlu',
                 'ARiv', 'AOce', 'APlu']
    for i,v in enumerate(trcr_vars):
      fieldNameToFilename[v] = 'trcr_{0:d}.{1:s}'.format(i+1, fileExtension)

    for v in trcr_vars:
      fieldNameList[v] = [v]

    for i in range(len(trcr_vars)):
      varList.append('trcr_{0:d}.{1:s}'.format(i+1, fileExtension))

  elif tracerName == 'sed' :
    for t in range( 1, numTracers+1) :
      fieldNameToFilename['sed_%d' % t] = 'trcr_%d.%s' % (t, fileExtension)
      fieldNameList['sed_%d' % t] = ['sed_class_%d' % t]
      varList.append('trcr_%d.%s' % (t, fileExtension))
  elif tracerName == 'generic' :
    for t in range( 1, numTracers+1) :
      fieldNameToFilename['trcr_%d' % t] = 'trcr_%d.%s' % (t, fileExtension)
      fieldNameList['trcr_%d' % t] = ['trcr_%d' % t]
      varList.append('trcr_%d.%s' % (t, fileExtension))
  else:
    raise Exception('Tracer model not supported: '+tracerName)

  return varList


def extractForXYZ( dataDir, var, stationFile, startTime, endTime, profile=False,
                   modelCoordSys='spcs', tracers=None, ntracers=0) :
  """
  Extracts all stations and depths defined in the stationFile.

  Args:
    dataDir -- (str) path to model outputs directory
    var     -- (str) variable to extract, e.g. 'elev'. 'temp'
    stationFile   -- (str) a stations.csv file for reading x,y,z coordinates
    startTime -- (datetime) first time stamp of extraction
    endTime   -- (datetime)  last time stamp of extraction
    profile -- (bool) if true, extracts vertical profile instead of a value at z
    modelCoordSys -- (str) either 'spcs' (default) or 'utm'
    tracers -- (str) Tracer model type {'sed', 'oxy', 'generic'}
    ntracers -- (int) Number of tracers if using sed or generic tracer models

  Returns:
    dcList    -- (list of dataContainer) all dataContainers in a list
  """

  if profile:
    csvReader = csvStationFile.csvStationFile()
    csvReader.readFromFile(stationFile)
    tuples = csvReader.getTuples() # all entries (loc,x,y)
    stationNames = [ t[0] for t in tuples ]
    x = np.array([ t[1] for t in tuples ])
    y = np.array([ t[2] for t in tuples ])
  else:
    csvReader = csvStationFile.csvStationFileWithDepth()
    csvReader.readFromFile(stationFile)
    tuples = csvReader.getTuples() # all entries (loc,x,y,z,zType,var)
    stationNames = [ t[0] for t in tuples ]
    x = np.array([ t[1] for t in tuples ])
    y = np.array([ t[2] for t in tuples ])
    z = np.array([ t[3] for t in tuples ])
    zRelToSurf = np.array([ t[4]=='depth' for t in tuples ],dtype=bool)

  if tracers is not None:
    addTracers( tracers, varList, numTracers=ntracers )

  # extract
  dcList = []
  ee = extractStation(dataDir,var,profile=profile,modelCoordSys=modelCoordSys)
  if profile :
    # discard depth information, use only station name
    print ' *** extracting profiles for stations *** '
    for i,s in enumerate(stationNames) :
      print s,x[i],y[i]

    # execute
    ee.setStations( stationNames, x,y )
    dcs = ee.extractDates( startTime, endTime )
    dcList.extend( dcs )

  else :
    for zIsDepth in [True,False] :
      # filter for z coordinate/depth cases
      ix = np.nonzero(zRelToSurf == zIsDepth)[0]
      if len(ix) == 0 : continue
      x_filt = x[ix]
      y_filt = y[ix]
      z_filt = z[ix]
      stationNames_filt = [stationNames[i] for i in ix ]
      print ' *** extracting for stations *** '
      for i,s in enumerate(stationNames_filt) :
        print s,x_filt[i],y_filt[i],z_filt[i], zRelToSurf[i]

      # execute
      ee.setStations( stationNames_filt, x_filt,y_filt,z_filt, zRelativeToSurf=zIsDepth )
      try :
        dcs = ee.extractDates( startTime, endTime )
        print ' * extracted'
      except Exception as e :
        print ' * extraction failed'
        print e
        dcs = []
      for dc in dcs :
        print (dc.getMetaData('location'),dc.getMetaData('variable'),
              dc.getMetaData('msldepth'))
      dcList.extend( dcs )

  return dcList

def extractForOfferings( dataDir, var, offerings, startTime, endTime, profile=False,
                          modelCoordSys='spcs', stationFile=None ) :
  """
  Extracts all stations and depths as in the list of offerings.
  If offerings list is not provided, it will be fetched from the database.

  Args:
    dataDir -- (str) path to model outputs directory
    var     -- (str) variable to extract, e.g. 'elev'. 'temp'
    offerings -- (list of str) list of offerins from the database
                 each string is station.msldepth.bracket.instrument[.var]
    startTime -- (datetime) first time stamp of extraction
    endTime   -- (datetime)  last time stamp of extraction
    profile -- (bool) if true, extracts vertical profile instead of a value at z
    modelCoordSys -- (str) either 'spcs' (default) or 'utm'
    stationFile   -- (str) a stations.csv file for reading coordinates

  Returns:
    dcList    -- (list of dataContainer) all dataContainers in a list
  """

  # read station file
  staReader = csvStationFile.csvStationFile()
  staReader.readFromFile(stationFile)

  # screen possible duplicates in the offerings (e.g. instrument can be ignored)
  uniqueOffrs = {}
  for o in offerings :
    if var in [ 'elev' ] :
      # 2D variable, depth makes no difference
      key = ( o['location'] )
    else :
      key = ( o['location'],o['msldepth'],o['bracket'] )
    uniqueOffrs[ key ] = o
  offerings = uniqueOffrs.values()

  # extract
  dcList = []
  ee = extractStation(dataDir,var,profile=profile,modelCoordSys=modelCoordSys)
  if profile :
    # discard msldepth information, use only station name
    stationNames = set()
    for o in offerings :
      stationNames.add( o['location'] )
    # omit stations that are missing from sta file
    stationNames = list( set(staReader.getStations()).intersection( set(stationNames) ) )
    x = np.array( [ staReader.getX(s) for s in stationNames ] )
    y = np.array( [ staReader.getY(s) for s in stationNames ] )
    print ' *** extracting profiles for stations *** '
    for s in stationNames :
      print s

    # execute
    ee.setStations( stationNames, x,y )
    dcs = ee.extractDates( startTime, endTime )
    dcList.extend( dcs )

  else :
    # split offerings to free surface ones ( bracket = 'F' ) and others
    bracketF = [ o for o in offerings if o['bracket'] == 'F' ]
    bracketA = [ o for o in offerings if o['bracket'] != 'F' ]
    for offerings,zRelToSurf in [ (bracketF,True), (bracketA,False)] :
      if not offerings :
        continue
      bracketStr = 'F' if zRelToSurf else 'A'
      print ' *** extracting for offerings: {0:s} bracket *** '.format(bracketStr)
        
      for o in offerings :
        print tuple( o[k] for k in ['location','msldepth','bracket','variable'] )
      stationNames = [ o['location'] for o in offerings ]
      # omit stations that are missing from sta file
      stationNames = list( set(staReader.getStations()).intersection( set(stationNames) ) )
      offerings = [ o for o in offerings if o['location'] in stationNames ]
      # station of each offering (may contain duplicates)
      stationNames = [ o['location'] for o in offerings ]
      x = np.array( [ staReader.getX(o['location']) for o in offerings ] )
      y = np.array( [ staReader.getY(o['location']) for o in offerings ] )
      zSign = 1 if zRelToSurf else -1 # zRelToSurf => depth below surface
      z = np.array( [ zSign*float(o['msldepth'])/100.0 for o in offerings ] )

      # execute
      ee.setStations( stationNames, x,y,z, zRelativeToSurf=zRelToSurf )
      try :
        dcs = ee.extractDates( startTime, endTime )
        print ' * extracted'
      except Exception as e :
        print ' * extraction failed'
        print e
        dcs = []
      for dc in dcs :
        print ' '.join([ dc.getMetaData('location'), dc.getMetaData('bracket'),
                dc.getMetaData('msldepth'), dc.getMetaData('variable') ] )
      dcList.extend( dcs )

  return dcList

#-------------------------------------------------------------------------------
# Classes
#-------------------------------------------------------------------------------
class selfeExtractor(object) :
  """A wrapper object for calling extract_mod module. extract_mod module should not be visible outside this object."""
  def __init__(self, dataDir, fileName, transect=False, slab=False, track=False) :
    """Create new instance"""
    # this shallow copy is simply a coding convenience
    self._mod = extract_mod.extract_mod
    # specify a bad value to be used in the extracted data
    self._mod.fill_in = np.nan

    self.fileName = fileName
    self.dataDir = dataDir
    self.transect = transect
    self.slab = slab
    self.track = track
    # specify coordinate system of binary model output
    self._mod.ics = 1 # 1 for cartesian coordinates, 2 for latlon in binary output
    self._mod.itransect = int(transect)
    self.startTime = None
    self.headerIsRead = False
    self.hasCoordinates = False

  def setTransectMode( self ) :
    self.transect = True
    self._mod.itransect = 1

  def setSlabMode( self ) :
    self.slab = True
    
  def setTrackMode( self ) :
    self.track = True
    self._mod.ixy_or_xyz = 2 # x,y,z depend on time (not only x,y)
 
  def readHeader(self, stack) :
    # initialize
    fname = os.path.join(self.dataDir,'%d_%s' % (stack,self.fileName))
    if not os.path.isfile(fname) :
      fnames = []
      pattern = os.path.join(self.dataDir,'?_%s' % (self.fileName))
      fnames.extend( glob.glob( pattern ) )
      pattern = os.path.join(self.dataDir,'??_%s' % (self.fileName))
      fnames.extend( glob.glob( pattern ) )
      pattern = os.path.join(self.dataDir,'???_%s' % (self.fileName))
      fnames.extend( glob.glob( pattern ) )
      if len(fnames) == 0 :
        raise IOError( 'File not found: '+fname )
      fname = fnames[0]
    rtn = extract_mod.readheader(fname)
    if rtn != 0:
      raise IOError( 'Error reading header: '+fname )
    # convert start time specified in header of output file to epoch time
    self.startTime = datetime.datetime.strptime(''.join(self._mod.start_time[:23]).strip(), '%m/%d/%Y %H:%M:%S %Z')
    self.headerIsRead = True

  def getConnectivityArray( self ):
    """Return connectivity array of the 2D horizontal grid"""
    if not self.headerIsRead :
      raise Exception( 'file header must be read before calling this function' )
    return self._mod.nm[:,:3].copy() -1

  def getMeshNodeCoords( self ):
    """Returns nodes of the 2D horizontal grid"""
    if not self.headerIsRead :
      raise Exception( 'file header must be read before calling this function' )
    return self._mod.x.copy(), self._mod.y.copy()

  def getNumberOfComponents( self ) :
    """Returns number of components of the field (scalar 1, vector 2,3)"""
    if not self.headerIsRead :
      raise Exception( 'file header must be read before calling this function' )
    return self._mod.ivs

  def getStartTime( self ) :
    """Returns simulation start time in datetime format"""
    if not self.headerIsRead :
      raise Exception( 'file header must be read before calling this function' )
    return self.startTime

    """Returns array of wet(=1) / dry(=0) elements"""
  def allocateArrays( self ) :
    # preallocate storage for extracted data in the fortran module
    self._mod.outtime = np.ones(self._mod.nrec)*np.nan
    if self.slab :
      self._mod.varout3 = np.ones([3,self._mod.np,self._mod.nrec],order = 'F')*np.nan
    elif self.track :
      # for track ( (dim1,dim2,z),nvrt,nxy )
      # ixy_or_xyz=1 extract all z; ixy_or_xyz=2 extract given z
      self._mod.varout2 = np.ones([3,self._mod.nvrt,self._mod.nxy],order = 'F')*np.nan
    else : # station or transect
      if self._mod.itransect == 1 and self._mod.i23d == 3:
        self._mod.varout = np.ones([3,self._mod.nvrt,self._mod.nxy,self._mod.nrec],order = 'F')*np.nan
      else:
        # allocate a degenerate dimension for depth to be consistent with the profile reader
        self._mod.varout = np.ones([3,1,self._mod.nxy,self._mod.nrec],order = 'F')*np.nan
        
  def setSlab(self,z=None,k=None,zRelativeToSurf=False):
    '''assigns parameters for extracting slabs. If k is given, extracts along given S coordinate level. If z is given, vertical coordinates are interpolated to z. If zRelativeToSurf is True, z>0 is depth below surface, otherwise it is the z coordinate (z<0 under datum).'''
    if not self.slab :
      raise Exception( 'this function is only available for slab mode' )
    self._mod.ialong_s = int(bool(z==None))
    if self._mod.ialong_s :
      self._mod.klev0 = k # S-level to extract ( only for ialong_s=1 )
    else :
      self._mod.zout = z # z-coord to extract
    self._mod.ifs = int(zRelativeToSurf)
    self.hasCoordinates = True

  def setTrack(self, x,y,z,t,zRelativeToSurf=False) :
    '''assigns x,y, and z locations for data extraction in the fortran global variables.
    All the arrays must be of same length.
    '''
    if not self.track :
      raise Exception( 'this function is only available for track mode' )
    nxy = len(x)
    if len(y) != nxy or len(z) != nxy or len(t) != nxy :
      print x.shape,y.shape,z.shape,t.shape
      raise Exception( 'all input arrays must be of the same length' )
    self._mod.x00 = x
    self._mod.y00 = y
    self._mod.z00 = z
    self._mod.t00 = t
    self._mod.nxy = len(x)
    self._mod.ifs = int(zRelativeToSurf)
    self.hasCoordinates = True
  
  def setCoordinates(self,x,y,z=None,zRelativeToSurf=False):
    '''assigns x,y, and z locations for data extraction in the fortran global variables. If no z values are provided, set global variable specifying profile/transect output.
    Automatically checks if the x,y coordinates can be found in the grid, and removes the outliers (silently).'''
    if self.slab or self.track :
      raise Exception( 'this function is not available for slab or track modes' )
    self._mod.nxy = len(x)
    self._mod.x00 = x
    self._mod.y00 = y
    # specify coordinate system of requested z coordinates
    self._mod.ifs = int(zRelativeToSurf) # 0 (input z are z coordinates) or 1 (input z are relative to free surface;
    if self._mod.itransect == 0 : # 1 for depth profile at specified point, 0 for timeseries at single depth
      self._mod.z00 = z
    self.hasCoordinates = True
    goodCoordinates = self.checkCoordinates()
    # find_parents allocates and fills some arrays, redo to get correct
    if not np.all( goodCoordinates == False ) :
      self.discardBadCoordinates()
      self.checkCoordinates()
    return goodCoordinates

  def checkCoordinates( self ) :
    """Check if all the horizontal coordinates are in the grid"""
    # find parent element for each location at which data will be extracted
    if not self.headerIsRead :
      self.readHeader(1)
    rtn = extract_mod.find_parents()
    self.goodCoordinates = self._mod.stations.copy().astype(bool)
    return self.goodCoordinates

  def discardBadCoordinates( self ) :
    self._mod.x00 = self._mod.x00[ self.goodCoordinates ].copy()
    self._mod.y00 = self._mod.y00[ self.goodCoordinates ].copy()
    self._mod.nxy = len( self._mod.x00 )
    if self._mod.itransect == 0 :
      self._mod.z00 = self._mod.z00[ self.goodCoordinates ].copy()

  def getExtractedStationZCoords( self ) :
    """For each station, returns the z coord where the data was extracted.
    May differ from the requested z if under bottom or over free surface."""
    actualZ = self._mod.stazcoord.copy()
    for i,z in enumerate(self._mod.z00) :
      if actualZ[i] == 99 :
        # z has not been modified in extraction routine
        actualZ[i] = z
    return actualZ

  def extractTrack(self) :
    """Extracts track (x,y,z,t) from the data directory"""
    if not self.headerIsRead :
      self.readHeader(1)
    self.allocateArrays()
    t0 = timeMod.clock()
    sys.stdout.write( 'extracting track... ' )
    sys.stdout.flush()
    rtn = extract_mod.find_parents()
    if rtn != 0:
      raise IOError( 'Error finding parents '+self.dataDir+' '+self.fileName )
    baseDir = self.dataDir
    if baseDir[-1] != '/' :
      baseDir += '/'
    rtn = extract_mod.find_xyzt(baseDir, self.fileName)
    if rtn != 0:
      raise IOError( 'Error reading data from '+self.dataDir+' '+self.fileName )
    sys.stdout.write( ' duration %.2f s\n'%(timeMod.clock()-t0) )
    #varout2(1:ivs,1,it)
    nComponents = self.getNumberOfComponents()
    return self._mod.varout2[:nComponents,:1,:].copy()
    
  def extract(self, stacks) :
    """Exctracts time series from the given stacks"""
    if self.track :
      raise Exception( 'this method is not callable in track mode' )
    # read first header to get setup right
    # TODO handle case where stacks[0] does not exist
    self.readHeader(stacks[0])
    if not self.hasCoordinates :
      raise Exception( 'coordinates or slab not set' )
    self.allocateArrays()
    # loop through time period of interest
    time = []
    data = []
    if not self.slab and np.all( self.goodCoordinates == False ) :
      # if no coordinates are found in the grid
      return time,data
    # check if all stacks exist
    verifiedFiles = []
    for i in stacks :
      fname = os.path.join(self.dataDir,'%d_%s' % (i,self.fileName))
      if not os.path.isfile(fname) :
        print 'File not found, skipping: '+fname
        #raise IOError( 'File not found: '+fname )
      else :
        verifiedFiles.append( fname )
    if not verifiedFiles :
      raise IOError( 'No output files found ', stacks, self.dataDir, self.fileName )
    t0 = timeMod.clock()
    sys.stdout.write( 'extracting ... ' )
    sys.stdout.flush()
    for fname in verifiedFiles :
      # read data from file
      #sys.stdout.write( ' ... '+fname+'\n' )
      #sys.stdout.flush()
      if self.slab :
        rtn = extract_mod.readslab(fname)
      else :
        rtn = extract_mod.readdata(fname)
      if rtn != 0:
        raise IOError( 'Error reading data from '+fname )

      nComponents = self.getNumberOfComponents()
      t = self._mod.outtime[:self._mod.nrec].copy()
      if self.slab :
        #For slabs
        #varout3(1:ivs,1:nxy,1:nrec)
        d = self._mod.varout3[:nComponents, :,:].copy()
      elif self.transect:
        #For transect input (itransect=1; for 3D variables only),
        #varout(1:ivs,1:nvrt,1:nxy,1:nrec)
        #is the final output with times given by outtime(1:nrec) (in sec).
        #The vertical structure (i.e. z coordinates) is given by
        #varout(3,1:nvrt,1:nxy,1:nrec), where nvrt is the total # of vertical levels.
        d = self._mod.varout[:, :, :, :].copy()
      else : # station/profile
        #For time series input (itransect=0),
        #varout(1:ivs,1:1,1:nxy,1:nrec) is the output with
        #times given by outtime(1:nrec) (in sec), where nrec is # of time steps within
        #each stack, nxy is the # of points in bp_file, ivs=1 indicates
        #scalar (1) output; ivs=2 indicates vector outputs (e.g. 1=u; 2=v).
        # TODO handle >1 components
        d = self._mod.varout[0, 0, :, :].copy()
      # HACK workaround for f22 time arrays, force increasing time
      if len(time) > 0 and time[-1][-1] > t[0] :
        t += time[-1][-1]
      time.append( t )
      data.append( d )
    sys.stdout.write( ' duration %.2f s\n'%(timeMod.clock()-t0) )
    
    # merge arrays
    if self.slab :
      time = np.concatenate( tuple(time), axis=2 )
      data = np.concatenate( tuple(data), axis=2 )
    elif self.transect:
      time = np.concatenate( tuple(time), axis=3 )
      data = np.concatenate( tuple(data), axis=3 )
    else :
      # TODO handle >1 components
      time = np.concatenate( tuple(time), axis=1 )
      data = np.concatenate( tuple(data), axis=1 )
    return time,data

class extractBase(object) :
  """Abstract base class for all extraction modes: station, profile, transect, slab, track."""
  def __init__(self, dataDir, fieldName, firstStack=1, modelCoordSys='spcs') :
    self.fieldName = fieldName
    self.dataDir = dataDir
    self.modelCoordSys = modelCoordSys
    self.firstStack = firstStack
    self.extractor = selfeExtractor(dataDir, fieldNameToFilename[fieldName])

  def extract(self, stacks) :
    """Extracts data for the given stacks (list of integers). Returns [t,d],
    where t is a time array (nTime,) and d is data array (shape can vary). """
    raise NotImplementedError( 'This method must be implemented in the derived class' )

  def extractDates(self, startTime, endTime, simulationStartTime=None, headerStack=None) :
    """Extracts data for given date range. startTime and endTime are datetime objects.

    The routine will try to deduce the simulation start date by reading the header of stack 1. To override this behavior, the user can provide the correct simulationStartTime object or another headerStack number.

    NOTE: startTime,endTime is converted to midnight of the given date, and
    the days in between are considered."""

    # deduce correct stacks
    if headerStack is None :
      headerStack = self.firstStack
    if simulationStartTime==None :
      if not self.extractor.headerIsRead :
        self.extractor.readHeader( headerStack )
      simulationStartTime = self.extractor.getStartTime( )
    startStack = (startTime - simulationStartTime).days + 1
    endStack = (endTime - simulationStartTime).days
    endStack = max( startStack, endStack )
    if startStack < 0 :
      print startStack, simulationStartTime
      raise Exception('Negative start day: requested extraction date earlier than simulation start date.')
    stacks = range( startStack, endStack+1 )
    return self.extract(stacks)


class extractStation(extractBase) :
  """Higher level extraction object for stations and profiles"""
  def __init__(self, dataDir, fieldName, firstStack=1, profile=False, modelCoordSys='spcs') :
    extractBase.__init__(self,dataDir,fieldName,firstStack,modelCoordSys)
    self.profile = profile
    if profile :
      self.extractor.setTransectMode()

  def setStations( self, stationNames, staX, staY, staZ=None, zRelativeToSurf=False ) :
    '''Sets station coordinates. Removes stations outside the grid.'''
    if len(stationNames) != len(staX) :
      raise Exception( 'stationNames and station coordinates do not match' )
    self.zRelativeToSurf = zRelativeToSurf
    # This automatically discards outside coordinates in the extractor
    stationsInGrid = self.setCoordinates( staX,staY,staZ, zRelativeToSurf )
    badStations = [ s for i, s in enumerate(stationNames) if not stationsInGrid[i] ]
    for station in badStations:
      print 'Station out of grid, removing: '+station
    self.stationNames = [s for s in stationNames if s not in badStations]
    if not self.stationNames :
      print 'Warning: no stations found in grid.'
    mask = stationsInGrid.copy().astype(bool)
    self.staX = staX[mask] # always in spcs coords
    self.staY = staY[mask]
    if self.profile :
      self.staZ=None
    else :
      self.staZ = staZ[mask]

  def setCoordinates( self, staX, staY, staZ, zRelativeToSurf ) :
    x = staX.copy()
    y = staY.copy()
    if self.modelCoordSys == 'utm' :
      # convert stations to utm for extraction
      for i in range(len(staX)) :
        x[i],y[i] = spcs2utm( x[i], y[i] )
    return self.extractor.setCoordinates( x,y,staZ, zRelativeToSurf )

  def extract(self, stacks) :
    """Extract data for given stacks. Returns a list of dataContainers, one for each station."""
    t,d = self.extractor.extract(stacks)
    if t == []:
      return []
    ta = timeArray.timeArray(t, 'simulation', self.extractor.startTime).asEpoch()
    var = self.fieldName
    dcList = []
    if not self.profile :
      extractedZ = self.extractor.getExtractedStationZCoords()
    for i,station in enumerate(self.stationNames) :
      # Reshaping is determined by data type (scalar vs. vector & time series vs. transect)
      nComponents = self.extractor.getNumberOfComponents()
      if not self.profile :
        goodIx = np.isfinite(t) * np.isfinite(d[i, :])
        ti = t[goodIx]
        di = d[i, goodIx]
        if len(ti) == 0 :
          print 'all bad data',station,len(t)
          continue
        datai = np.reshape(di, (1, nComponents, len(ti)))
        x = self.staX[i]
        y = self.staY[i]
        z = self.staZ[i]
        zSign = 1 if self.zRelativeToSurf else -1 # zRelToSurf => depth below surface
        msldepth = str(int(round(zSign*self.staZ[i]*100)))
        if abs(z - extractedZ[i]) > 1e-6 :
          print 'warning: station z coordinate has changed: ',station,z,extractedZ[i],extractedZ[i]-z
      else:
        z = d[2,:,i,:] # (dim1, dim2, z), nvrt, nxy, ntime
        # remove bad values (below bottom)
        goodIxZ = np.logical_not( np.isnan( np.sum(z,axis=1) ) )
        if np.any( goodIxZ == False ) :
          # check if nan mask is changing in time
          maxNaNIx = 0
          minNaNIx = 1e9
          for kkk in range(z.shape[1]) :
            nanIx = np.nonzero( np.isnan( z[:,kkk] ) )[0]
            maxNaNIx = max( nanIx.max(), maxNaNIx )
            minNaNIx = min( nanIx.max(), minNaNIx )
          if minNaNIx != maxNaNIx :
            print 'zCoord nan mask changes in time:', minNaNIx, maxNaNIx

        if np.all( goodIxZ == False ) :
          continue
        z = z[ goodIxZ, : ]
        # x,y static in time
        x = self.staX[i]*np.ones( (z.shape[0],) )
        y = self.staY[i]*np.ones( (z.shape[0],) )

        ti = t
        # from (dim,vrt,xy,time) to (dim,xyz,time)
        datai = np.reshape(d[:nComponents,goodIxZ,i,:],(nComponents,len(z),len(ti)))
        datai = datai.swapaxes(0,1) # from (dim,xyz,time) to (xyz,dim,time)
        msldepth = 'prof'

      tai = timeArray.timeArray(ti, 'simulation', self.extractor.startTime).asEpoch()
      # if suspected bad values, print warning
      hasBadValues = np.isnan(datai).any() or np.isinf(datai).any() or np.any( datai < VALID_MIN )
      if hasBadValues :
        print 'Warning: bad values in', station,msldepth
      meta = {}
      meta['location'] = station
      meta['instrument'] = 'model'
      meta['variable'] = var
      # TODO check bracket for profile ??
      if self.profile :
        meta['bracket'] = 'A'
        meta['dataType'] = 'profile'
      else :
        meta['bracket'] = 'F' if self.zRelativeToSurf else 'A'
        meta['msldepth'] = msldepth
        meta['dataType'] = 'timeseries'
      dc = dataContainer.dataContainer('', tai, x,y,z, datai, fieldNameList[var],
                         coordSys='spcs',metaData=meta)

      dcList.append( dc )
    return dcList

#-------------------------------------------------------------------------------
# Main: Commandline interface
#-------------------------------------------------------------------------------
def parseCommandLine() :
  from optparse import OptionParser

  parser = OptionParser()
  parser.add_option('-r', '--runTag', action='store', type='string',
                      dest='runTag', help='Run tag, used as a label in post-proc.')
  parser.add_option('-d', '--dataDirectory', action='store', type='string',
                      dest='dataDir', help='directory where model outputs are stored')
  parser.add_option('-C', '--read-netcdf', action='store_true',
                    dest='readNetcdf',
                    help='Extract from SELFE netcdf output files instead of SELFE binary files (default %default)',default=False)
  parser.add_option('-s', '--start', action='store', type='string',
                      dest='startStr', help='Date to start processing')
  parser.add_option('-e', '--end', action='store', type='string',
                      dest='endStr', help='Date to end processing')
  parser.add_option('', '--stacks', action='store', type='string',
                    dest='stackStr', help='range of output files to read '
                    '(e.g 1,14) if start,end not given')
  parser.add_option('-v', '--variable', action='store', type='string',
                      dest='varList', help='variable(s) to extract: elev,temp,salt, ...\nTo use specific output file define extrension, e.g. salt.70')
  parser.add_option('-t', '--stationFile', action='store', type='string',
                      dest='stationFile', help='text file (*.cvs) containing stations '
                             'and horizontal coordinates (in spcs coordinates)',
                             default=None)
  parser.add_option('-c', '--modelCoordSys', action='store', type='string',
                      dest='modelCoordSys', default='spcs',
                      help='horizontal coordinate system used in model: '
                           'spcs or utm (Default: %default)')
  parser.add_option('-o', '--outDirectory', action='store', type='string',
                      dest='outDir', help='base directory for netCDF file tree '
                                                '(optional)')
  parser.add_option('-p', '--profile', action='store_true', dest='profile',
                    help='extract vertical profile instead of value at given z level (default %default)',default=False)
  parser.add_option('-n', '--no-offerings', action='store_true', dest='noOfferings',
                    help='Do not extract based on offering strings. If set, stationFile must contain (x,y,z) coordinates (default %default)',default=False)
  parser.add_option('', '--save-in-tree', action='store_true', dest='saveInTree',
                    help='saves extracted data in file tree with monthly files instead of a single file (default %default)',default=False)
  parser.add_option('-A', '--all-stations', action='store_true', dest='allOfferings',
                    help='Do not extract based on available offerings, but for all stations and depths in the database (default %default)',default=False)
  parser.add_option('-T', '--tracerModel', action='store', type='string', dest='tracerModel',
                    help='Enable extraction of tracers: sed, oxy, generic. Must '
                         'supply number of tracers for \'sed\' and \'generic\' '
                         'models via the -N switch. \'oxy\' model provides tracers: '
                         '\'NO3\',\'NH4\',\'phy\',\'zoo\',\'det\' and \'oxy\'.', default=None)
  parser.add_option('-N', '--numTracers', action='store', type='int', dest='numTracers',
                    help='Tracer number to extract for \'sed\' and \'generic\' models',
                    default=None)
  parser.add_option('', '--decimals', action='store', type='int', dest='digits',
                    help='Round extracted data to given decimal precision to save disk space', default=None)

  (options, args) = parser.parse_args()

  dataDir       = options.dataDir
  varList       = options.varList.split(',') if options.varList else None
  stationFile   = options.stationFile
  modelCoordSys = options.modelCoordSys
  outDir        = options.outDir
  startStr      = options.startStr
  endStr        = options.endStr
  stackStr      = options.stackStr
  readNetcdf = options.readNetcdf
  profile       = options.profile
  noOfferings   = options.noOfferings
  allOfferings  = options.allOfferings
  runTag = options.runTag
  saveInTree = options.saveInTree
  tracerModel   = options.tracerModel
  numTracers    = options.numTracers
  digits        = options.digits

  if not dataDir :
    parser.print_help()
    parser.error('dataDir  undefined')
  if not varList  and tracerModel is None :
    parser.print_help()
    parser.error('variable undefined')
  #if not outDir :
    #parser.print_help()
    #parser.error('outDir   undefined')
  if startStr is None and stackStr is None:
    parser.print_help()
    parser.error('startStr undefined')
  if endStr is None and stackStr is None:
    parser.print_help()
    parser.error('endStr   undefined')
  if noOfferings and not stationFile :
    parser.print_help()
    parser.error('stationFile must be provided, if offerings are not used.')
  if not runTag :
    parser.print_help()
    parser.error('runTag  undefined')
  if tracerModel :
    if not numTracers and tracerModel.split('.')[0] in ['sed','generic']:
      parser.print_help()
      parser.error('numTracers must be provided if sed or generic tracer models are used.')
    addTracers( tracerModel, varList, numTracers=numTracers)

  if stackStr is not None:
    limits = [int(v) for v in stackStr.split(',')]
    stacks = np.arange(limits[0], limits[1]+1)
  else:
    stacks = None

  if startStr is not None:
    startTime = datetime.datetime.strptime( startStr ,'%Y-%m-%d')
    endTime = datetime.datetime.strptime( endStr ,'%Y-%m-%d')
  else:
    startTime = endTime = None

  print 'Parsed options:'
  if stackStr is None:
    print ' - time range:',str(startTime),'->', str(endTime)
  else:
    print ' - stacks:',str(stacks[0]),'->', str(stacks[-1])
  print ' - dataDir:',dataDir
  print ' - SELFE output format:','netCDF' if readNetcdf else 'binary'
  print ' - runTag:', runTag
  if outDir :
    print ' - output dir:',outDir
  print ' - variables:', varList
  if profile :
    print ' - extracting vertical profiles'
  if noOfferings and stationFile is not None:
    print ' - reading stations from:', stationFile
  sys.stdout.flush()

  for var in varList :
    if noOfferings :
      if readNetcdf :
        from crane.data.ncExtract import extractForStations as extractNetCDF
        dcs = extractNetCDF(dataDir, var, stationFile, startTime, endTime,
                            profile, stacks=stacks)
      else :
        dcs = extractForXYZ( dataDir, var, stationFile, startTime, endTime,
                            profile, modelCoordSys )
    else :
      # get all available offerings
      import crane.data.netcdfCacheInterface as netcdfDB
      if allOfferings :
        print('fetching {0:s} offerings from the database for all stations'.format(var))
        offerings = netcdfDB.getAllOfferings( [var.split('.')[0]] )
      else :
        print('fetching {0:s} offerings from the database for the time period'.format(var))
        offerings = netcdfDB.getAvailableOfferings( startTime, endTime, [var.split('.')[0]] )
      if len(offerings) == 0:
          print('No offerings received, skipping variable {0:s}'.format(var))
      if readNetcdf :
        from data.ncExtract import extractForOfferings as extractNetCDF
        dcs = extractNetCDF( dataDir, var, offerings, startTime, endTime,
                            profile, stationFile)
      else :
        dcs = extractForOfferings( dataDir, var, offerings, startTime, endTime,
                                  profile, modelCoordSys, stationFile )
    for dc in dcs :
      dc.setMetaData( 'tag',runTag )
    import data.dirTreeManager as dtm
    if saveInTree :
      rule = dtm.defaultTreeRule()
    else :
      rule = dtm.oldTreeRule()
    dtm.saveDataContainerInTree( dcs, path=outDir, rule=rule, dtype=np.float32,
                                 overwrite=True, compress=True, digits=digits )

if __name__=='__main__' :
  parseCommandLine()
<|MERGE_RESOLUTION|>--- conflicted
+++ resolved
@@ -36,16 +36,11 @@
 import signal
 signal.signal(signal.SIGINT, signal.SIG_DFL)
 
-<<<<<<< HEAD
 import numpy as np
 
 from crane.data import dataContainer
 from crane.data import timeArray
 from crane.data import loadHindcastStations
-=======
-from crane.data import dataContainer
-from crane.data import timeArray
->>>>>>> 95cdad06
 from crane.files import csvStationFile
 
 # TODO extracting legacy selfe format is now obsolete?
