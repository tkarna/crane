--- conflicted
+++ resolved
@@ -4,12 +4,10 @@
 
 import numpy as np
 from scipy.interpolate import interp1d
-<<<<<<< HEAD
-
-=======
->>>>>>> 95cdad06
+
 from crane.data import dataContainer
 from crane.data import timeArray
+
 
 #-------------------------------------------------------------------------------
 # Constants
