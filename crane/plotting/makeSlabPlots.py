--- conflicted
+++ resolved
@@ -33,7 +33,6 @@
 
 import multiprocessing
 # NOTE this must not be a local function in runTasksInQueue
-<<<<<<< HEAD
 
 
 def _launch_job(task):
@@ -100,7 +99,7 @@
 
     varList = []
     for i, dc in enumerate(dcs):
-        dateStr = dc.time.getDatetime(it).strftime('%Y-%m-%d %H:%M')
+        dateStr = dc.time.getDatetime(it).strftime('%Y-%m-%d %H:%M:%S')
         meta = dc.getMetaData()
         name = meta.get('location', '')
         var = dc.fieldNames[0]
@@ -215,129 +214,6 @@
     plt.close(dia.fig)
 
 #-------------------------------------------------------------------------
-=======
-def _launch_job( task ) :
-  """Excecutes a task"""
-  function, args = task
-  try :
-    function( *args )
-  except KeyboardInterrupt as e:
-    raise e
-  except Exception as e :
-    traceback.print_exc(file=sys.stdout)
-    raise e
-
-def _runTasksInQueue( num_threads, tasks ) :
-  """Generic routine for processing tasks in parallel.
-
-  Tasks are defined as a (function,args) tuple, whick will is executed as
-  function(*args).
-
-  num_threads - (int) number of threads to use
-  tasks - list of (function,args)
-  """
-  pool = multiprocessing.Pool(num_threads)
-  p = pool.map_async(_launch_job, tasks, chunksize=1)
-  timeLimit = 24*3600
-  try:
-    result = p.get(timeLimit)
-  except KeyboardInterrupt:
-    print ' Ctrl-c received! Killing...'
-  except Exception as e:
-    print ' Plot generation failed'
-    raise e
-
-def processFrame(dcs, time, logScaleVars, aspect, clim, diffClim, cmap, bBox,
-                 transectFile, stationFileObj, bathMC, isobaths, diff, imgDir, fPrefix, filetype,
-                 maxPlotSize=6.0):
-  """Plots only the first time step of the meshContainers."""
-  it = 0
-
-  # initialize plot
-  height = maxPlotSize if aspect < 1.0 else maxPlotSize/aspect
-  width = maxPlotSize if aspect > 1.0 else maxPlotSize*aspect
-  #height = minsize if aspect > 1.0 else minsize/aspect
-  #width = minsize*aspect if aspect > 1.0 else minsize
-  width += 1.3 # make room for colorbar & labels
-  dia = slabPlot.stackSlabPlotDC(figwidth=width, plotheight=height)
-
-  varList = []
-  for i,dc in enumerate(dcs) :
-    dateStr = dc.time.getDatetime(it).strftime('%Y-%m-%d %H:%M:%S')
-    meta = dc.getMetaData()
-    name = meta.get('location','')
-    var = dc.fieldNames[0]
-    logScale = var in logScaleVars
-    climIsLog = logScale
-    tag = str(dc.getMetaData('tag',suppressError=True))
-    pltTag = tag+name+dc.getMetaData('variable')+'-'+str(i)
-    titleStr = tag+' '+dateStr+' (PST)'
-
-    dia.addPlot(pltTag, clabel=VARS.get(var,var), unit=UNITS.get(var,'-'), bbox=bBox)
-    # add bathymetry contours (if any)
-    if bathMC is not None and len(isobaths) > 0:
-      dia.addSample(pltTag, bathMC, 0, plotType='contour', levels=isobaths, colors='k', bbox=bBox, zorder=1, draw_cbar=False)
-    dia.addSample(pltTag, dc, it,
-                  clabel=VARS.get(var,var), unit=UNITS.get(var,'-'),
-                  clim=clim.get(var, None), cmap=cmap, bbox=bBox,
-                  logScale=logScale, climIsLog=climIsLog, zorder=0)
-
-    dia.addTitle(titleStr,tag=pltTag)
-
-    varList.append(var)
-
-  # plot differences between slabs
-  if diff :
-    # assuming sequential dataContainers are comparable (salt,salt, temp,temp)
-    nPairs = int(np.floor(len(dcs)/2))
-    pairs = []
-    for i in range(nPairs):
-      pairs.append((dcs[2*i], dcs[2*i+1]))
-    for joe, amy in pairs:
-      diffDC = joe.copy()
-      diffDC.data = joe.data - amy.data
-      meta = diffDC.getMetaData()
-      name = meta.get('location','')
-      var = diffDC.fieldNames[0]
-      tag = '(' + str(joe.getMetaData('tag',suppressError=True)) + '-' +\
-            str(amy.getMetaData('tag',suppressError=True)) + ')'
-      pltTag = tag+name+var
-      titleStr = tag+' '+dateStr+' (PST)'
-      # add bathymetry contours (if any)
-      if bathMC is not None and len(isobaths) > 0:
-        dia.addSample(pltTag, bathMC, 0, plotType='contour', levels=isobaths, colors='k',
-                      clabel=VARS.get('bath','Bathymetry'), unit=UNITS.get('bath','m'), bbox=bBox, zorder=1)
-      dia.addSample(pltTag, diffDC, it,
-                    clabel='diff '+VARS.get(var,var), unit=UNITS.get(var,'-'),
-                    clim=diffClim.get(var, None), cmap=cmap, bbox=bBox,
-                    logScale=logScale, climIsLog=climIsLog)
-      dia.addTitle(titleStr,tag=pltTag)
-      varList.append('diff_'+var)
-
-  # add transect markers (if any)
-  if transectFile is not None:
-    for bp in transectFile :
-        dia.addTransectMarker('all', bp.getX(), bp.getY(),
-                              color='w', linewidth=2.0)
-        dia.addTransectMarker('all', bp.getX(), bp.getY(),
-                              color='k', linewidth=1.0)
-
-  # add station markers (if any)
-  if stationFileObj is not None:
-    for sta in stationFileObj :
-        xSta,ySta = stationFileObj.getLocation( sta )
-        dia.addStationMarker('all', xSta, ySta, sta.replace('saturn','sat'),
-                             printLabel=True, color='k')
-
-  # save to disk
-  dateStr = dateStr.replace(' ','_').replace(':','-')
-  varStr = '-'.join(collection.uniqueList(varList))
-  file = '_'.join([fPrefix,name,varStr,dateStr])
-  saveFigure(imgDir, file, filetype, verbose=True, dpi=200, bbox_tight=True)
-  plt.close(dia.fig)
-
-#-------------------------------------------------------------------------------
->>>>>>> b1fdf0c6
 # Main routine
 #-------------------------------------------------------------------------
 
